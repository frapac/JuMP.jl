--- conflicted
+++ resolved
@@ -614,6 +614,25 @@
         (Vector{QuadExpr}, MOI.RotatedSecondOrderCone)])
 end
 
+function test_Model_dual_start(::Any, ::Any)
+    model = Model()
+    @variable(model, x)
+    con = @constraint(model, 2x <= 1)
+    # scalar
+    @test dual_start_value(con) === nothing
+    set_dual_start_value(con, 2)
+    @test dual_start_value(con) == 2.0
+    set_dual_start_value(con, nothing)
+    @test dual_start_value(con) === nothing
+    # vector
+    con_vec = @constraint(model, [x, x] in SecondOrderCone())
+    @test dual_start_value(con_vec) === nothing
+    set_dual_start_value(con_vec, [1.0, 3.0])
+    @test dual_start_value(con_vec) == [1.0, 3.0]
+    set_dual_start_value(con_vec, nothing)
+    @test dual_start_value(con_vec) === nothing
+end
+
 function test_Model_change_coefficient(::Any, ::Any)
     model = JuMP.Model()
     x = @variable(model)
@@ -631,108 +650,6 @@
         JuMP.constraint_object(quad_con).func, x^2 + 2x)
 end
 
-<<<<<<< HEAD
-@testset "Constraints for JuMP.Model" begin
-    constraints_test(Model, JuMP.VariableRef)
-    @testset "all_constraints (scalar)" begin
-        model = Model()
-        @variable(model, x >= 0)
-        @test 1 == @inferred num_constraints(model, VariableRef,
-                                             MOI.GreaterThan{Float64})
-        ref = @inferred all_constraints(
-            model, VariableRef, MOI.GreaterThan{Float64})
-        @test ref == [LowerBoundRef(x)]
-        @test 0 == @inferred num_constraints(model, AffExpr,
-                                             MOI.GreaterThan{Float64})
-        aff_constraints = all_constraints(model, AffExpr,
-                                          MOI.GreaterThan{Float64})
-        @test isempty(aff_constraints)
-        err = ErrorException("`MathOptInterface.GreaterThan` is not a " *
-                             "concrete type. Did you miss a type parameter?")
-        @test_throws err num_constraints(model, AffExpr,
-                                         MOI.GreaterThan)
-        @test_throws err all_constraints(model, AffExpr,
-                                         MOI.GreaterThan)
-        err = ErrorException("`GenericAffExpr` is not a concrete type. " *
-                             "Did you miss a type parameter?")
-        @test_throws err num_constraints(model, GenericAffExpr,
-                                         MOI.ZeroOne)
-        @test_throws err all_constraints(model, GenericAffExpr,
-                                         MOI.ZeroOne)
-    end
-    @testset "all_constraints (vector)" begin
-        model = Model()
-        @variable(model, x[1:2, 1:2], Symmetric)
-        csdp = @constraint(model, x in PSDCone())
-        csoc = @constraint(model, [x[1], 1] in SecondOrderCone())
-        csos = @constraint(model, [x[2]^2, 1] in MOI.SOS1([1.0, 2.0]))
-        @test 1 == @inferred num_constraints(
-            model, Vector{VariableRef}, MOI.PositiveSemidefiniteConeTriangle)
-        ref = all_constraints(model, Vector{VariableRef},
-                              MOI.PositiveSemidefiniteConeTriangle)
-        @test ref == [csdp]
-        @test 1 == @inferred num_constraints(
-            model, Vector{AffExpr}, MOI.SecondOrderCone)
-        ref = all_constraints(model, Vector{AffExpr}, MOI.SecondOrderCone)
-        @test ref == [csoc]
-        @test 1 == @inferred num_constraints(
-             model, Vector{QuadExpr}, MOI.SOS1{Float64})
-        ref = all_constraints(model, Vector{QuadExpr}, MOI.SOS1{Float64})
-        @test ref == [csos]
-        @test 0 == @inferred num_constraints(
-            model, Vector{AffExpr}, MOI.PositiveSemidefiniteConeTriangle)
-        aff_constraints = all_constraints(
-            model, Vector{AffExpr}, MOI.PositiveSemidefiniteConeTriangle)
-        @test isempty(aff_constraints)
-        err = ErrorException("`GenericAffExpr{Float64,VarType} where VarType`" *
-                             " is not a concrete type. Did you miss a type " *
-                             "parameter?")
-        @test_throws err num_constraints(
-            model, Vector{GenericAffExpr{Float64}},
-            MOI.PositiveSemidefiniteConeTriangle)
-        @test_throws err all_constraints(
-            model, Vector{GenericAffExpr{Float64}},
-            MOI.SecondOrderCone)
-        err = ErrorException("`MathOptInterface.SOS1` is not a " *
-                             "concrete type. Did you miss a type parameter?")
-        @test_throws err all_constraints(
-            model, Vector{GenericQuadExpr{Float64,VariableRef}},
-            MOI.SOS1)
-    end
-    @testset "list_of_constraint_types" begin
-        model = Model()
-        @variable(model, x >= 0, Bin)
-        @constraint(model, 2x <= 1)
-        @constraint(model, [x, x] in SecondOrderCone())
-        @constraint(model, [2x  1; 1 x] in PSDCone())
-        @constraint(model, [x^2, x] in RotatedSecondOrderCone())
-        constraint_types = @inferred list_of_constraint_types(model)
-        @test Set(constraint_types) == Set([(VariableRef, MOI.ZeroOne),
-            (VariableRef, MOI.GreaterThan{Float64}),
-            (AffExpr, MOI.LessThan{Float64}),
-            (Vector{VariableRef}, MOI.SecondOrderCone),
-            (Vector{AffExpr}, MOI.PositiveSemidefiniteConeSquare),
-            (Vector{QuadExpr}, MOI.RotatedSecondOrderCone)])
-    end
-    @testset "get and set dual start" begin
-        model = Model()
-        @variable(model, x)
-        con = @constraint(model, 2x <= 1)
-        # scalar
-        @test dual_start_value(con) === nothing
-        set_dual_start_value(con, 2)
-        @test dual_start_value(con) == 2.0
-        set_dual_start_value(con, nothing)
-        @test dual_start_value(con) === nothing
-        # vector
-        con_vec = @constraint(model, [x, x] in SecondOrderCone())
-        @test dual_start_value(con_vec) === nothing
-        set_dual_start_value(con_vec, [1.0, 3.0])
-        @test dual_start_value(con_vec) == [1.0, 3.0]
-        set_dual_start_value(con_vec, nothing)
-        @test dual_start_value(con_vec) === nothing
-    end
-=======
 function test_Model_change_rhs(::Any, ::Any)
     model = JuMP.Model()
     x = @variable(model)
@@ -746,7 +663,6 @@
     @test JuMP.normalized_rhs(con_ref) == 3.0
     con_ref = @constraint(model, 0 <= 2 * x <= 1)
     @test_throws MethodError JuMP.set_normalized_rhs(con_ref, 3)
->>>>>>> d577e42e
 end
 
 function test_Model_add_to_function_constant_scalar(::Any, ::Any)
